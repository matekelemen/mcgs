--- conflicted
+++ resolved
@@ -122,7 +122,7 @@
         MCGS_SCOPED_TIMER("coloring");
         mcgs::ColorSettings settings;
         settings.verbosity = 1;
-        settings.shrinkingFactor = 128;
+        settings.shrinkingFactor = 64;
         settings.maxStallCount = 1e4;
         mcgs::color(colors.data(), adaptor, settings);
     }
@@ -166,21 +166,30 @@
         } // if conflicts
     } // destroy conflicts, palette
 
-<<<<<<< HEAD
     // --- Partitioning ---
-    auto* pPartition = mcgs::makePartition(colors.data(), adaptor.columnCount);
-    if (!pPartition) {
-        std::cerr << "partitioning failed\n";
-        return MCGS_FAILURE;
-    }
-
-    auto* pReorderedPartition = mcgs::reorder(pMatrix->rowCount, pMatrix->columnCount, pMatrix->nonzeroCount,
-                                              pMatrix->rowExtents.data(), pMatrix->columnIndices.data(), pMatrix->nonzeros.data(),
-                                              pVector->data(),
-                                              pPartition);
-    if (!pReorderedPartition) {
-        std::cerr << "partition reordering failed\n";
-        return MCGS_FAILURE;
+    mcgs::Partition<mcgs::TestCSRMatrix::Index>* pPartition = nullptr;
+
+    {
+        MCGS_SCOPED_TIMER("partitioning");
+        pPartition = mcgs::makePartition(colors.data(), adaptor.columnCount);
+        if (!pPartition) {
+            std::cerr << "partitioning failed\n";
+            return MCGS_FAILURE;
+        }
+    }
+
+    mcgs::Partition<mcgs::TestCSRMatrix::Index>* pReorderedPartition = nullptr;
+
+    {
+        MCGS_SCOPED_TIMER("reordering");
+        pReorderedPartition = mcgs::reorder(pMatrix->rowCount, pMatrix->columnCount, pMatrix->nonzeroCount,
+                                            pMatrix->rowExtents.data(), pMatrix->columnIndices.data(), pMatrix->nonzeros.data(),
+                                            pVector->data(),
+                                            pPartition);
+        if (!pReorderedPartition) {
+            std::cerr << "partition reordering failed\n";
+            return MCGS_FAILURE;
+        }
     }
 
     // --- Relaxation ---
@@ -192,54 +201,30 @@
     // Serial relaxation
     std::fill(solution.begin(), solution.end(), 0.0);
     {
+        MCGS_SCOPED_TIMER("serial relaxation");
         mcgs::solve(solution.data(), adaptor, pVector->data(), settings);
     }
 
     // Parallel relaxation
     std::fill(solution.begin(), solution.end(), 0.0);
     {
+        MCGS_SCOPED_TIMER("parallel relaxation");
         mcgs::solve(solution.data(), adaptor, pVector->data(), pPartition, settings);
     }
 
     // Reordered parallel relaxation
     std::fill(solution.begin(), solution.end(), 0.0);
     {
+        MCGS_SCOPED_TIMER("reordered parallel relaxation");
         mcgs::solve(solution.data(), adaptor, pVector->data(), pReorderedPartition, settings);
     }
 
+    {
+        MCGS_SCOPED_TIMER("undo reordering");
+        mcgs::revertReorder(solution.data(), pPartition);
+    }
+
     mcgs::destroyPartition<mcgs::TestCSRMatrix::Index>(pReorderedPartition);
-=======
-    // Relax
-    std::vector<mcgs::TestCSRMatrix::Value> solution(adaptor.columnCount, 0.0);
-    mcgs::Partition<mcgs::TestCSRMatrix::Index,decltype(colors)::value_type>* pPartition;
-    {
-        MCGS_SCOPED_TIMER("partitioning");
-        pPartition = mcgs::makePartition(colors.data(), adaptor.columnCount);
-        if (!pPartition) {
-            std::cerr << "partitioning failed\n";
-            return MCGS_FAILURE;
-        }
-    }
-
-    {
-        MCGS_SCOPED_TIMER("reordering");
-        mcgs::reorder(pMatrix->rowCount, pMatrix->columnCount, pMatrix->nonzeroCount,
-                      pMatrix->rowExtents.data(), pMatrix->columnIndices.data(), pMatrix->nonzeros.data(),
-                      pVector->data(),
-                      pPartition);
-    }
-
-    //print(adaptor);
-
-    {
-        MCGS_SCOPED_TIMER("relaxation");
-        mcgs::SolveSettings<mcgs::TestCSRMatrix::Index,mcgs::TestCSRMatrix::Value> settings;
-        settings.maxIterations = 1e2;
-        settings.verbosity = 1;
-        mcgs::solve(solution.data(), adaptor, pVector->data(), pPartition, settings);
-    }
-
->>>>>>> f8fce45c
     mcgs::destroyPartition<mcgs::TestCSRMatrix::Index>(pPartition);
 
     return MCGS_SUCCESS;
